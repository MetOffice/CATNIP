--- conflicted
+++ resolved
@@ -22,10 +22,8 @@
         self.rcm_monthly_cube = iris.load(file2)
         self.mslp_monthly_cube = iris.load_cube(file3)
         self.topo_cube = iris.load_cube(file4)
-<<<<<<< HEAD
         self.gcm_cube = iris.load(file5)
-=======
->>>>>>> f8db9bb9
+
 
     @classmethod
     def tearDownClass(cls):
