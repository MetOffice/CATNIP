import os
import unittest
import numpy
import iris
import catnip.config as conf
import iris.analysis
import iris.exceptions
from catnip.preparation import *


class TestPreparation(unittest.TestCase):
    """Unittest class for preparation module"""

    @classmethod
    def setUpClass(self):
        file1 = os.path.join(conf.DATA_DIR, 'mslp.daily.rcm.viet.nc')
        file2 = os.path.join(conf.DATA_DIR, 'rcm_monthly.pp')
        file3 = os.path.join(conf.DATA_DIR, 'rcm_mslp_monthly.pp')
        file4 = os.path.join(conf.DATA_DIR, 'gtopo30_025deg.nc')
        self.mslp_daily_cube = iris.load_cube(file1)
        self.rcm_monthly_cube = iris.load(file2)
        self.mslp_monthly_cube = iris.load_cube(file3)
        self.topo_cube = iris.load_cube(file4)

    @classmethod
    def tearDownClass(cls):
        pass

    def setUp(self):
        pass

    def tearDown(self):
        pass

    def test_add_aux_unrotated_coords(self):
<<<<<<< HEAD
        """for demo purpose only"""
        cube = self.mslp_daily_cube
        add_aux_unrotated_coords(cube)
        self.assertEqual(cube.shape, (360, 136, 109))
=======
>>>>>>> c68b6e6e

        add_aux_unrotated_coords(self.mslp_daily_cube)

        self.assertEqual(self.mslp_daily_cube.shape,(360, 136, 109))

        coords = [coord.name() for coord in self.mslp_daily_cube.coords()]
        self.assertEqual(coords,['time', 'grid_latitude', 'grid_longitude', 'latitude', 'longitude'])

        self.assertRaises(TypeError, add_aux_unrotated_coords, self.rcm_monthly_cube)
        self.assertRaises(TypeError, add_aux_unrotated_coords, self.topo_cube)


    def test_add_bounds(self):

        self.assertIsNone(add_bounds(self.mslp_daily_cube, 'grid_latitude'))
        self.assertIsNone(add_bounds(self.mslp_daily_cube, 'grid_latitude'))
        self.assertIsNone(add_bounds(self.mslp_daily_cube, 'time'))
        self.assertIsNone(add_bounds(self.mslp_daily_cube, ['grid_latitude','grid_longitude']))

        self.assertRaises(AttributeError, add_bounds, self.mslp_daily_cube, 't')
        self.assertRaises(TypeError, add_bounds, self.rcm_monthly_cube, 'time')
        self.assertRaises(TypeError, add_bounds, self.mslp_daily_cube, [123,123])
        self.assertRaises(TypeError, add_bounds, self.mslp_daily_cube, ['grid_latitude', 123])


    @unittest.skip("TO DO")
    def test_add_coord_system(self):
        """testing coordinates"""
        pass

    @unittest.skip("TO DO")
    def test_add_time_coord_cats(self):
        """blah blah"""
        pass

    def test_remove_forecast_coordinates(self):
<<<<<<< HEAD
        """
        test that the forecast coordinates are removed and the
        exceptions are caught when they don't exist
        """

        cubes = self.rcm_monthly_cube
        self.assertEqual('forecast_period', cubes[0].coord('forecast_period').standard_name)
        self.assertEqual('forecast_reference_time', cubes[0].coord('forecast_reference_time').standard_name)
        frc = remove_forecast_coordinates(cubes[0])
        self.assertIsInstance(frc, iris.cube.Cube)

        with self.assertRaises(iris.exceptions.CoordinateNotFoundError):
            print(cubes[0].coord('forecast_period').standard_name)
            print(cubes[0].coord('forecast_reference_time').standard_name)

    # @unittest.skip("TO DO")
=======
        """Testing testing"""
        pass

    #@unittest.skip("TO DO")
>>>>>>> c68b6e6e
    def test_rim_remove(self):
        """
        Tests to check that the correct number of coordinate points are removed and that the exceptions for invalid
        input values are caught.
        """

        for rim_width in range(8, 11):

            lat_points = len(self.mslp_monthly_cube.coord('grid_latitude').points)
            lon_points = len(self.mslp_monthly_cube.coord('grid_longitude').points)
            expected_lat_points = lat_points - (2*rim_width)
            expected_lon_points = lon_points - (2*rim_width)

            rrc = rim_remove(self.mslp_monthly_cube, rim_width)
            self.assertEqual(len(rrc.coord('grid_latitude').points), expected_lat_points)
            self.assertEqual(len(rrc.coord('grid_longitude').points), expected_lon_points)

        # check that TypeError exceptions are caught
        with self.assertRaises(TypeError):

            # not a cube instance
            rim_remove(self.rcm_monthly_cube, 8)
            # none integer values
            rim_remove(self.mslp_monthly_cube, 8.2)
            rim_remove(self.mslp_monthly_cube, 'a')

        # check that IndexError exceptions are caught
        with self.assertRaises(IndexError):

            rim_remove(self.mslp_monthly_cube, -5)
            rim_remove(self.mslp_monthly_cube, 400)
            rim_remove(self.mslp_monthly_cube, 0)





if __name__ == "__main__":
    unittest.main()<|MERGE_RESOLUTION|>--- conflicted
+++ resolved
@@ -33,16 +33,8 @@
         pass
 
     def test_add_aux_unrotated_coords(self):
-<<<<<<< HEAD
-        """for demo purpose only"""
-        cube = self.mslp_daily_cube
-        add_aux_unrotated_coords(cube)
-        self.assertEqual(cube.shape, (360, 136, 109))
-=======
->>>>>>> c68b6e6e
 
         add_aux_unrotated_coords(self.mslp_daily_cube)
-
         self.assertEqual(self.mslp_daily_cube.shape,(360, 136, 109))
 
         coords = [coord.name() for coord in self.mslp_daily_cube.coords()]
@@ -76,7 +68,7 @@
         pass
 
     def test_remove_forecast_coordinates(self):
-<<<<<<< HEAD
+
         """
         test that the forecast coordinates are removed and the
         exceptions are caught when they don't exist
@@ -92,13 +84,7 @@
             print(cubes[0].coord('forecast_period').standard_name)
             print(cubes[0].coord('forecast_reference_time').standard_name)
 
-    # @unittest.skip("TO DO")
-=======
-        """Testing testing"""
-        pass
 
-    #@unittest.skip("TO DO")
->>>>>>> c68b6e6e
     def test_rim_remove(self):
         """
         Tests to check that the correct number of coordinate points are removed and that the exceptions for invalid
