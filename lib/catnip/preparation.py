--- conflicted
+++ resolved
@@ -10,13 +10,11 @@
 import iris.coord_categorisation as iccat
 import doctest
 import os.path
-<<<<<<< HEAD
+
 import catnip.config as conf 
 import iris.exceptions
-=======
-import catnip.config as conf
-
->>>>>>> c68b6e6e
+
+
 def add_aux_unrotated_coords(cube):
     """
     This function takes a cube that is on a rotated pole
