[flake8]
# References:
#   https://flake8.pycqa.org/en/latest/user/options.html
#   https://pycodestyle.pycqa.org/en/latest/intro.html#error-codes

# We want to reduce the max-complexity over time - this allows
# us to cap it at the worst we currently have (add_time_coord_cats)
max-complexity = 22
# Ignores as suggested on Yammer
# E123, E133 describe styles for closing bracket.
# E226 Due to whitespace around operators (e.g. 2*x + 3).
# W503 Break before binary operator is preferred by PEP8
# E721 do not compare types, use 'isinstance()' - need to compare type of 2
#      objects. When using later versions of flake8 will be possible
#       to apply this ignore to only 1 file.
# E402 module level import not at top of file - violated by setting Agg
#
# These are ones we want to remove later but keep for now. Need issues for
# these. In order of importance
#
# These all relate to use of * imports
# F403 import *' used; unable to detect undefined names
# F405 may be undefined, or defined from star imports
# F401 imported but unused - causes failure in test_visualisation due to
#      use of wildcard import. Rethink approach here?
<<<<<<< HEAD
ignore = E123, E133, E226, W503, F405, E721, E402, F821, F403, F401
=======
ignore = E123, E133, E226, W503, F405, E721, E402, F403, F841, F401
>>>>>>> 0f6d6178

# Black compatibility:
max-line-length = 88
extend-ignore = E203


count = True
max-doc-length = 88
statistics = True
doctests = True
include_in_doctest =
    lib/catnip/preparation.py,
    lib/catnip/analysis.py,
    lib/catnip/utils.py

exclude =
    # ignore the following directories/files
    docs,
    docsrc,
    .git,
    __pycache__,
    pytest.ini,
    .pytest_cache,
    data,
    *.pyc,
    runAll.py,
    testconf.py<|MERGE_RESOLUTION|>--- conflicted
+++ resolved
@@ -23,11 +23,9 @@
 # F405 may be undefined, or defined from star imports
 # F401 imported but unused - causes failure in test_visualisation due to
 #      use of wildcard import. Rethink approach here?
-<<<<<<< HEAD
-ignore = E123, E133, E226, W503, F405, E721, E402, F821, F403, F401
-=======
-ignore = E123, E133, E226, W503, F405, E721, E402, F403, F841, F401
->>>>>>> 0f6d6178
+
+ignore = E123, E133, E226, W503, F405, E721, E402, F403, F401
+
 
 # Black compatibility:
 max-line-length = 88
